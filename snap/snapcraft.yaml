--- conflicted
+++ resolved
@@ -29,13 +29,8 @@
 license: GPL-3.0
 
 apps:
-<<<<<<< HEAD
-  authd-oidc:
-    command: bin/authd-oidc
-=======
   authd-msentraid:
     command: bin/authd-msentraid
->>>>>>> d4ecee93
     daemon: dbus
     slots:
       - dbus-authd
@@ -43,11 +38,8 @@
       - network
     restart-condition: always
     activates-on: [dbus-authd]
-<<<<<<< HEAD
-=======
     environment:
       SYSLOG_IDENTIFIER: authd-msentraid
->>>>>>> d4ecee93
 
 slots:
   dbus-authd:
@@ -78,18 +70,15 @@
     plugin: go
     go-buildtags: [withmsentraid]
     build-snaps:
-      - go
-<<<<<<< HEAD
-    build-environment:
-      - GOFLAGS: "-tags=release"
-=======
+      - go          
     after:
       - libhimmelblau
       - version
     build-environment:
+      - GOFLAGS: "-tags=release"
       # Add libhimmelblau to the CFLAGS and LDFLAGS so that it can be found by the Go linker.
       - CGO_CFLAGS: -I${CRAFT_STAGE}/include
-      - CGO_LDFLAGS: -L${CRAFT_STAGE}/lib -lhimmelblau
+      - CGO_LDFLAGS: -L${CRAFT_STAGE}/lib -lhimmelblau      
     override-build: |
       VERSION=$(craftctl get version)
       export GOFLAGS="-ldflags=-X=github.com/ubuntu/authd-oidc-brokers/internal/consts.Version=${VERSION}"
@@ -97,7 +86,6 @@
       go mod download all
       go mod vendor
       go build -tags=withmsentraid -o ${GOBIN}/authd-msentraid ./cmd/authd-oidc
->>>>>>> d4ecee93
   config:
     source: conf/
     source-type: local

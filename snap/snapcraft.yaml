name: authd-msentraid
summary: MS EntraID Broker for authd
description: |
<<<<<<< HEAD
  Broker that enables OIDC authentication for authd.
adopt-info: version
=======
  Broker that enables OIDC authentication with MS EntraID group management for authd.
version: "0.1"
>>>>>>> c13d899c
grade: stable
base: core24
confinement: strict
license: GPL-3.0

apps:
  authd-msentraid:
    command: bin/authd-msentraid
    daemon: simple
    slots:
      - dbus-authd
    plugs:
      - network
    restart-condition: always

slots:
  dbus-authd:
    interface: dbus
    bus: system
    name: com.ubuntu.authd.MSEntraID

parts:
  broker:
    source: .
    source-type: local
    plugin: go
    go-buildtags: [withmsentraid]
    build-snaps:
      - go
    override-build: |
      go mod download all
      go build -tags=withmsentraid -o ${GOBIN}/authd-msentraid ./cmd/authd-oidc
  config:
    source: conf/
    source-type: local
    plugin: dump
    organize:
<<<<<<< HEAD
      "authd.conf": "conf/authd/oidc.conf"
      "broker.conf": "conf/broker.conf.orig"
  # Build the snap version from the git repository and current tree state.
  version:
    source: .
    plugin: nil
    build-packages:
      - git # The script needs Git.
    override-build: ./snap/get_version
=======
      "authd.conf": "conf/authd/msentraid.conf"
      "broker.conf": "conf/broker.conf.orig"
>>>>>>> c13d899c
<|MERGE_RESOLUTION|>--- conflicted
+++ resolved
@@ -1,13 +1,8 @@
 name: authd-msentraid
 summary: MS EntraID Broker for authd
 description: |
-<<<<<<< HEAD
-  Broker that enables OIDC authentication for authd.
+  Broker that enables OIDC authentication with MS EntraID group management for authd.
 adopt-info: version
-=======
-  Broker that enables OIDC authentication with MS EntraID group management for authd.
-version: "0.1"
->>>>>>> c13d899c
 grade: stable
 base: core24
 confinement: strict
@@ -45,8 +40,7 @@
     source-type: local
     plugin: dump
     organize:
-<<<<<<< HEAD
-      "authd.conf": "conf/authd/oidc.conf"
+      "authd.conf": "conf/authd/msentraid.conf"
       "broker.conf": "conf/broker.conf.orig"
   # Build the snap version from the git repository and current tree state.
   version:
@@ -54,8 +48,4 @@
     plugin: nil
     build-packages:
       - git # The script needs Git.
-    override-build: ./snap/get_version
-=======
-      "authd.conf": "conf/authd/msentraid.conf"
-      "broker.conf": "conf/broker.conf.orig"
->>>>>>> c13d899c
+    override-build: ./snap/get_version
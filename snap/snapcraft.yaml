name: authd-google
summary: Authd - Google IAM Cloud Authentication for Ubuntu
description: |
  Authd is a powerful authentication service for Ubuntu, designed to integrate with cloud identity providers like
  Google IAM. It delivers a secure, flexible solution for organizations and individuals who are transitioning
  to cloud-based identity management on Ubuntu workstations and servers.
  Authd uses the OAuth Device Authorization Grant and ensures a consistent and secure login experience across
  Ubuntu Desktop and Server — whether through GDM, SSH, or network services like NFS and Samba.

  Key Features
  * Cloud identity provider Integration: Connects with Google IAM
  * Secure Login: Authd leverages the OAuth Device Authorization Grant RFC 8628-compliant workflows for reliability
    and security.
  * Open-Source: Free and community-driven, with contributions welcomed.
  * Enterprise ready: Ubuntu Pro customers will benefit from the same expanded security and support guarantees.
  * Authd is free for all Ubuntu Desktop and Server 24.04 LTS users and is under active development.
    Explore the official documentation for installation and configuration steps, or visit the GitHub repository to
    contribute or provide feedback.
icon: snap/logo.png
website:
  - https://github.com/ubuntu/authd-oidc-brokers
  - https://github.com/ubuntu/authd
issues: https://github.com/ubuntu/authd/issues
source-code: https://github.com/ubuntu/authd-oidc-brokers/tree/google
adopt-info: version
grade: stable
base: core24
confinement: strict
license: GPL-3.0

apps:
<<<<<<< HEAD
  authd-oidc:
    command: bin/authd-oidc
=======
  authd-google:
    command: bin/authd-google
>>>>>>> aa7f9cd0
    daemon: dbus
    slots:
      - dbus-authd
    plugs:
      - network
    restart-condition: always
    activates-on: [dbus-authd]
<<<<<<< HEAD
=======
    environment:
      SYSLOG_IDENTIFIER: authd-google
>>>>>>> aa7f9cd0

slots:
  dbus-authd:
    interface: dbus
    bus: system
    name: com.ubuntu.authd.Google

parts:
  broker:
    source: .
    source-type: local
    plugin: go
    go-buildtags: [withgoogle]
    build-snaps:
      - go
<<<<<<< HEAD
    build-environment:
      - GOFLAGS: "-tags=release"
=======
    override-build: |
      go mod download all
      go mod vendor
      VERSION=$(craftctl get version)
      export GOFLAGS="-ldflags=-X=github.com/ubuntu/authd-oidc-brokers/internal/consts.Version=${VERSION}"
      go build -tags=withgoogle -o ${GOBIN}/authd-google ./cmd/authd-oidc
    after:
      - version
>>>>>>> aa7f9cd0
  config:
    source: conf/
    source-type: local
    plugin: dump
    organize:
      "authd.conf": "conf/authd/google.conf"
      "broker.conf": "conf/broker.conf.orig"
      "migrations": "conf/migrations"
  # SemVer comparison helper
  semver:
    source: tools
    source-type: local
    plugin: go
    override-build: |
      go mod download all
      go mod vendor
      go build -o ${GOBIN}/semver semver/semver.go
  # Build the snap version from the git repository and current tree state.
  version:
    source: .
    plugin: nil
    build-packages:
      - git # The script needs Git.
    override-build: |
      craftctl set version="$(./snap/version)"
    after:
      - semver<|MERGE_RESOLUTION|>--- conflicted
+++ resolved
@@ -29,13 +29,8 @@
 license: GPL-3.0
 
 apps:
-<<<<<<< HEAD
-  authd-oidc:
-    command: bin/authd-oidc
-=======
   authd-google:
     command: bin/authd-google
->>>>>>> aa7f9cd0
     daemon: dbus
     slots:
       - dbus-authd
@@ -43,11 +38,8 @@
       - network
     restart-condition: always
     activates-on: [dbus-authd]
-<<<<<<< HEAD
-=======
     environment:
       SYSLOG_IDENTIFIER: authd-google
->>>>>>> aa7f9cd0
 
 slots:
   dbus-authd:
@@ -63,10 +55,8 @@
     go-buildtags: [withgoogle]
     build-snaps:
       - go
-<<<<<<< HEAD
     build-environment:
       - GOFLAGS: "-tags=release"
-=======
     override-build: |
       go mod download all
       go mod vendor
@@ -75,7 +65,6 @@
       go build -tags=withgoogle -o ${GOBIN}/authd-google ./cmd/authd-oidc
     after:
       - version
->>>>>>> aa7f9cd0
   config:
     source: conf/
     source-type: local

#!/bin/sh
set -eu

snap_base_dir=$(dirname ${SNAP})

cat <<EOF > ${SNAP_COMMON}/msentraid-broker
[authd]
# This section is used by authd to identify and communicate with the broker.
# It should not be edited.
<<<<<<< HEAD
name = OIDC Broker
=======
name = MS EntraID Broker
>>>>>>> cbea72a2
brand_icon = ${snap_base_dir}/current/broker_icon.png
dbus_name = com.ubuntu.authd.MSEntraIDBroker
dbus_object = /com/ubuntu/authd/MSEntraIDBroker

[oidc]
issuer = https://{issuer_url}
client_id = {client_id}

# The directory where the home directory will be created for new users.
# Existing users will keep their current directory.
# The user home directory will be created in the format of {home_base_dir}/{username}
# home_base_dir = /home

EOF<|MERGE_RESOLUTION|>--- conflicted
+++ resolved
@@ -7,11 +7,7 @@
 [authd]
 # This section is used by authd to identify and communicate with the broker.
 # It should not be edited.
-<<<<<<< HEAD
-name = OIDC Broker
-=======
 name = MS EntraID Broker
->>>>>>> cbea72a2
 brand_icon = ${snap_base_dir}/current/broker_icon.png
 dbus_name = com.ubuntu.authd.MSEntraIDBroker
 dbus_object = /com/ubuntu/authd/MSEntraIDBroker

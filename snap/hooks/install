--- conflicted
+++ resolved
@@ -3,25 +3,14 @@
 
 snap_base_dir=$(dirname ${SNAP})
 
-<<<<<<< HEAD
-cat <<EOF > ${SNAP_COMMON}/oidc
+cat <<EOF > ${SNAP_COMMON}/msentraid
 [authd]
 # This section is used by authd to identify and communicate with the broker.
 # It should not be edited.
-name = OIDC
+name = MS EntraID
 brand_icon = ${snap_base_dir}/current/broker_icon.png
-dbus_name = com.ubuntu.authd.Oidc
-dbus_object = /com/ubuntu/authd/Oidc
-=======
-cat <<EOF > ${SNAP_COMMON}/msentraid-broker
-[authd]
-# This section is used by authd to identify and communicate with the broker.
-# It should not be edited.
-name = MS EntraID Broker
-brand_icon = ${snap_base_dir}/current/broker_icon.png
-dbus_name = com.ubuntu.authd.MSEntraIDBroker
-dbus_object = /com/ubuntu/authd/MSEntraIDBroker
->>>>>>> d497ab1f
+dbus_name = com.ubuntu.authd.MSEntraID
+dbus_object = /com/ubuntu/authd/MSEntraID
 
 [oidc]
 issuer = https://{issuer_url}
